/*
 * Copyright 2025 Google LLC
 *
 * Licensed under the Apache License, Version 2.0 (the "License");
 * you may not use this file except in compliance with the License.
 * You may obtain a copy of the License at
 *
 *     http://www.apache.org/licenses/LICENSE-2.0
 *
 * Unless required by applicable law or agreed to in writing, software
 * distributed under the License is distributed on an "AS IS" BASIS,
 * WITHOUT WARRANTIES OR CONDITIONS OF ANY KIND, either express or implied.
 * See the License for the specific language governing permissions and
 * limitations under the License.
 */

package com.google.adk.models;

import static com.google.common.collect.ImmutableList.toImmutableList;

import com.google.common.collect.ImmutableList;
import com.google.genai.AsyncSession;
import com.google.genai.Client;
import com.google.genai.types.Blob;
import com.google.genai.types.Content;
import com.google.genai.types.FinishReason;
import com.google.genai.types.FunctionCall;
import com.google.genai.types.FunctionResponse;
import com.google.genai.types.LiveConnectConfig;
import com.google.genai.types.LiveSendClientContentParameters;
import com.google.genai.types.LiveSendRealtimeInputParameters;
import com.google.genai.types.LiveSendToolResponseParameters;
import com.google.genai.types.LiveServerContent;
import com.google.genai.types.LiveServerMessage;
import com.google.genai.types.LiveServerToolCall;
import com.google.genai.types.Part;
import io.reactivex.rxjava3.core.Completable;
import io.reactivex.rxjava3.core.Flowable;
import io.reactivex.rxjava3.processors.PublishProcessor;
import java.net.SocketException;
import java.util.List;
import java.util.Objects;
import java.util.Optional;
import java.util.concurrent.CompletableFuture;
import java.util.concurrent.CompletionException;
import java.util.concurrent.atomic.AtomicBoolean;
import org.slf4j.Logger;
import org.slf4j.LoggerFactory;

/**
 * Manages a persistent, bidirectional connection to the Gemini model via WebSockets for real-time
 * interaction.
 *
 * <p>This connection allows sending conversation history, individual messages, function responses,
 * and real-time media blobs (like audio chunks) while continuously receiving responses from the
 * model.
 */
public final class GeminiLlmConnection implements BaseLlmConnection {

  private static final Logger logger = LoggerFactory.getLogger(GeminiLlmConnection.class);

  private final Client apiClient;
  private final String modelName;
  private final LiveConnectConfig connectConfig;
  private final CompletableFuture<AsyncSession> sessionFuture;
  private final PublishProcessor<LlmResponse> responseProcessor = PublishProcessor.create();
  private final Flowable<LlmResponse> responseFlowable = responseProcessor.serialize();
  private final AtomicBoolean closed = new AtomicBoolean(false);

  /**
   * Establishes a new connection.
   *
   * @param apiClient The API client for communication.
   * @param modelName The specific Gemini model endpoint (e.g., "gemini-2.0-flash).
   * @param connectConfig Configuration parameters for the live session.
   */
  GeminiLlmConnection(Client apiClient, String modelName, LiveConnectConfig connectConfig) {
    this.apiClient = Objects.requireNonNull(apiClient);
    this.modelName = Objects.requireNonNull(modelName);
    this.connectConfig = Objects.requireNonNull(connectConfig);

    this.sessionFuture =
        this.apiClient
            .async
            .live
            .connect(this.modelName, this.connectConfig)
            .whenCompleteAsync(
                (session, throwable) -> {
                  if (throwable != null) {
                    handleConnectionError(throwable);
                  } else if (session != null) {
                    setupReceiver(session);
                  } else if (!closed.get()) {
                    handleConnectionError(
                        new SocketException("WebSocket connection failed without explicit error."));
                  }
                });
  }

  /** Configures the session to forward incoming messages to the response processor. */
  private void setupReceiver(AsyncSession session) {
    if (closed.get()) {
      closeSessionIgnoringErrors(session);
      return;
    }
    session
        .receive(this::handleServerMessage)
        .exceptionally(
            error -> {
              handleReceiveError(error);
              return null;
            });
  }

  /** Processes messages received from the WebSocket server. */
  private void handleServerMessage(LiveServerMessage message) {
    if (closed.get()) {
      return;
    }

    logger.debug("Received server message: {}", message.toJson());

    Optional<LlmResponse> llmResponse = convertToServerResponse(message);
    llmResponse.ifPresent(responseProcessor::onNext);
  }

  /** Converts a server message into the standardized LlmResponse format. */
  static Optional<LlmResponse> convertToServerResponse(LiveServerMessage message) {
    LlmResponse.Builder builder = LlmResponse.builder();

    if (message.serverContent().isPresent()) {
      LiveServerContent serverContent = message.serverContent().get();
      serverContent.modelTurn().ifPresent(builder::content);
      builder
          .partial(serverContent.turnComplete().map(completed -> !completed).orElse(false))
<<<<<<< HEAD
          .turnComplete(serverContent.turnComplete().orElse(false));
      if (serverContent.outputTranscription().isPresent()) {
        Part part =
            Part.builder()
                .text(serverContent.outputTranscription().get().text().toString())
                .build();
        builder.content(Content.builder().role("model").parts(ImmutableList.of(part)).build());
      }
      if (serverContent.inputTranscription().isPresent()) {
        Part part =
            Part.builder()
                .text(serverContent.inputTranscription().get().text().toString())
                .build();
        builder.content(Content.builder().role("user").parts(ImmutableList.of(part)).build());
      }
=======
          .turnComplete(serverContent.turnComplete().orElse(false))
          .interrupted(serverContent.interrupted());
>>>>>>> b30d30e1
    } else if (message.toolCall().isPresent()) {
      LiveServerToolCall toolCall = message.toolCall().get();
      toolCall
          .functionCalls()
          .ifPresent(
              calls -> {
                for (FunctionCall call : calls) {
                  builder.content(
                      Content.builder()
                          .parts(ImmutableList.of(Part.builder().functionCall(call).build()))
                          .build());
                }
              });
      builder.partial(false).turnComplete(false);
    } else if (message.usageMetadata().isPresent()) {
      logger.debug("Received usage metadata: {}", message.usageMetadata().get());
      return Optional.empty();
    } else if (message.toolCallCancellation().isPresent()) {
      logger.debug("Received tool call cancellation: {}", message.toolCallCancellation().get());
      // TODO: implement proper CFC and thus tool call cancellation handling.
      return Optional.empty();
    } else if (message.setupComplete().isPresent()) {
      logger.debug("Received setup complete.");
      return Optional.empty();
    } else {
      logger.warn("Received unknown or empty server message: {}", message.toJson());
      builder
          .errorCode(new FinishReason("Unknown server message."))
          .errorMessage("Received unknown server message.");
    }

    return Optional.of(builder.build());
  }

  /** Handles errors that occur *during* the initial connection attempt. */
  private void handleConnectionError(Throwable throwable) {
    if (closed.compareAndSet(false, true)) {
      logger.error("WebSocket connection failed", throwable);
      Throwable cause =
          (throwable instanceof CompletionException) ? throwable.getCause() : throwable;
      responseProcessor.onError(cause);
    }
  }

  /** Handles errors reported by the WebSocket client *after* connection (e.g., receive errors). */
  private void handleReceiveError(Throwable throwable) {
    if (closed.compareAndSet(false, true)) {
      logger.error("Error during WebSocket receive operation", throwable);
      responseProcessor.onError(throwable);
      sessionFuture.thenAccept(this::closeSessionIgnoringErrors).exceptionally(err -> null);
    }
  }

  @Override
  public Completable sendHistory(List<Content> history) {
    return sendClientContentInternal(
        LiveSendClientContentParameters.builder().turns(history).build());
  }

  @Override
  public Completable sendContent(Content content) {
    Objects.requireNonNull(content, "content cannot be null");

    Optional<List<FunctionResponse>> functionResponses = extractFunctionResponses(content);

    if (functionResponses.isPresent()) {
      return sendToolResponseInternal(
          LiveSendToolResponseParameters.builder()
              .functionResponses(functionResponses.get())
              .build());
    } else {
      return sendClientContentInternal(
          LiveSendClientContentParameters.builder()
              .turns(ImmutableList.of(content))
              .turnComplete(true)
              .build());
    }
  }

  /** Extracts FunctionResponse parts from a Content object if all parts are FunctionResponses. */
  private Optional<List<FunctionResponse>> extractFunctionResponses(Content content) {
    if (content.parts().isEmpty() || content.parts().get().isEmpty()) {
      return Optional.empty();
    }

    ImmutableList<FunctionResponse> responses =
        content.parts().get().stream()
            .map(Part::functionResponse)
            .flatMap(Optional::stream)
            .collect(toImmutableList());

    // Ensure *all* parts were function responses
    if (responses.size() == content.parts().get().size()) {
      return Optional.of(responses);
    } else {
      return Optional.empty();
    }
  }

  @Override
  public Completable sendRealtime(Blob blob) {
    return Completable.fromFuture(
        sessionFuture.thenCompose(
            session ->
                session.sendRealtimeInput(
                    LiveSendRealtimeInputParameters.builder().media(blob).build())));
  }

  /** Helper to send client content parameters. */
  private Completable sendClientContentInternal(LiveSendClientContentParameters parameters) {
    return Completable.fromFuture(
        sessionFuture.thenCompose(session -> session.sendClientContent(parameters)));
  }

  /** Helper to send tool response parameters. */
  private Completable sendToolResponseInternal(LiveSendToolResponseParameters parameters) {
    return Completable.fromFuture(
        sessionFuture.thenCompose(session -> session.sendToolResponse(parameters)));
  }

  @Override
  public Flowable<LlmResponse> receive() {
    return responseFlowable;
  }

  @Override
  public void close() {
    closeInternal(null);
  }

  @Override
  public void close(Throwable throwable) {
    Objects.requireNonNull(throwable, "throwable cannot be null for close");
    closeInternal(throwable);
  }

  /** Internal method to handle closing logic and signal completion/error. */
  private void closeInternal(Throwable throwable) {
    if (closed.compareAndSet(false, true)) {
      logger.debug("Closing GeminiConnection.", throwable);

      if (throwable == null) {
        responseProcessor.onComplete();
      } else {
        responseProcessor.onError(throwable);
      }

      if (sessionFuture.isDone()) {
        sessionFuture.thenAccept(this::closeSessionIgnoringErrors).exceptionally(err -> null);
      } else {
        sessionFuture.cancel(false);
      }
    }
  }

  /** Closes the AsyncSession safely, logging any errors. */
  private void closeSessionIgnoringErrors(AsyncSession session) {
    if (session != null) {
      session
          .close()
          .exceptionally(
              closeError -> {
                logger.warn("Error occurred while closing AsyncSession", closeError);
                return null; // Suppress error during close
              });
    }
  }
}<|MERGE_RESOLUTION|>--- conflicted
+++ resolved
@@ -133,8 +133,8 @@
       serverContent.modelTurn().ifPresent(builder::content);
       builder
           .partial(serverContent.turnComplete().map(completed -> !completed).orElse(false))
-<<<<<<< HEAD
-          .turnComplete(serverContent.turnComplete().orElse(false));
+          .turnComplete(serverContent.turnComplete().orElse(false))
+          .interrupted(serverContent.interrupted());
       if (serverContent.outputTranscription().isPresent()) {
         Part part =
             Part.builder()
@@ -144,15 +144,9 @@
       }
       if (serverContent.inputTranscription().isPresent()) {
         Part part =
-            Part.builder()
-                .text(serverContent.inputTranscription().get().text().toString())
-                .build();
+            Part.builder().text(serverContent.inputTranscription().get().text().toString()).build();
         builder.content(Content.builder().role("user").parts(ImmutableList.of(part)).build());
       }
-=======
-          .turnComplete(serverContent.turnComplete().orElse(false))
-          .interrupted(serverContent.interrupted());
->>>>>>> b30d30e1
     } else if (message.toolCall().isPresent()) {
       LiveServerToolCall toolCall = message.toolCall().get();
       toolCall
