/*
 * Copyright 2025 Google LLC
 *
 * Licensed under the Apache License, Version 2.0 (the "License");
 * you may not use this file except in compliance with the License.
 * You may obtain a copy of the License at
 *
 *     http://www.apache.org/licenses/LICENSE-2.0
 *
 * Unless required by applicable law or agreed to in writing, software
 * distributed under the License is distributed on an "AS IS" BASIS,
 * WITHOUT WARRANTIES OR CONDITIONS OF ANY KIND, either express or implied.
 * See the License for the specific language governing permissions and
 * limitations under the License.
 */

package com.google.adk.runner;

import com.google.adk.Telemetry;
import com.google.adk.agents.ActiveStreamingTool;
import com.google.adk.agents.BaseAgent;
import com.google.adk.agents.InvocationContext;
import com.google.adk.agents.LiveRequestQueue;
import com.google.adk.agents.LlmAgent;
import com.google.adk.agents.RunConfig;
import com.google.adk.artifacts.BaseArtifactService;
import com.google.adk.events.Event;
import com.google.adk.memory.BaseMemoryService;
import com.google.adk.sessions.BaseSessionService;
import com.google.adk.sessions.Session;
import com.google.adk.tools.BaseTool;
import com.google.adk.tools.FunctionTool;
import com.google.adk.utils.CollectionUtils;
import com.google.common.collect.ImmutableList;
import com.google.errorprone.annotations.InlineMe;
import com.google.genai.types.AudioTranscriptionConfig;
import com.google.genai.types.Content;
import com.google.genai.types.Modality;
import com.google.genai.types.Part;
import io.opentelemetry.api.trace.Span;
import io.opentelemetry.api.trace.StatusCode;
import io.opentelemetry.context.Scope;
import io.reactivex.rxjava3.core.Flowable;
import io.reactivex.rxjava3.core.Maybe;
import io.reactivex.rxjava3.core.Single;
import java.lang.reflect.Parameter;
import java.util.ArrayList;
import java.util.Collections;
import java.util.List;
import java.util.Optional;
import javax.annotation.Nullable;

/** The main class for the GenAI Agents runner. */
public class Runner {
  private final BaseAgent agent;
  private final String appName;
  private final BaseArtifactService artifactService;
  private final BaseSessionService sessionService;
<<<<<<< HEAD
  private final BaseMemoryService memoryService;
=======
  private final @Nullable BaseMemoryService memoryService;
>>>>>>> 806e9858

  /** Creates a new {@code Runner}. */
  public Runner(
      BaseAgent agent,
      String appName,
      BaseArtifactService artifactService,
      BaseSessionService sessionService,
<<<<<<< HEAD
      BaseMemoryService memoryService) {
    this.agent = agent;
    this.appName = appName;
    this.artifactService = artifactService;
    this.sessionService = sessionService;
    this.memoryService = memoryService;
  }
  
  public Runner(
      BaseAgent agent,
      String appName,
      BaseArtifactService artifactService,
      BaseSessionService sessionService) {
=======
      @Nullable BaseMemoryService memoryService) {
>>>>>>> 806e9858
    this.agent = agent;
    this.appName = appName;
    this.artifactService = artifactService;
    this.sessionService = sessionService;
<<<<<<< HEAD
      this.memoryService = null;
=======
    this.memoryService = memoryService;
  }

  /**
   * Creates a new {@code Runner}.
   *
   * @deprecated Use the constructor with {@code BaseMemoryService} instead even if with a null if
   *     you don't need the memory service.
   */
  @InlineMe(replacement = "this(agent, appName, artifactService, sessionService, null)")
  @Deprecated
  public Runner(
      BaseAgent agent,
      String appName,
      BaseArtifactService artifactService,
      BaseSessionService sessionService) {
    this(agent, appName, artifactService, sessionService, null);
>>>>>>> 806e9858
  }

  public BaseAgent agent() {
    return this.agent;
  }

  public String appName() {
    return this.appName;
  }

  public BaseArtifactService artifactService() {
    return this.artifactService;
  }

  public BaseSessionService sessionService() {
    return this.sessionService;
  }

  public @Nullable BaseMemoryService memoryService() {
    return this.memoryService;
  }

  /**
   * Appends a new user message to the session history.
   *
   * @throws IllegalArgumentException if message has no parts.
   */
  private void appendNewMessageToSession(
      Session session,
      Content newMessage,
      InvocationContext invocationContext,
      boolean saveInputBlobsAsArtifacts) {
    if (newMessage.parts().isEmpty()) {
      throw new IllegalArgumentException("No parts in the new_message.");
    }

    if (this.artifactService != null && saveInputBlobsAsArtifacts) {
      // The runner directly saves the artifacts (if applicable) in the
      // user message and replaces the artifact data with a file name
      // placeholder.
      for (int i = 0; i < newMessage.parts().get().size(); i++) {
        Part part = newMessage.parts().get().get(i);
        if (part.inlineData().isEmpty()) {
          continue;
        }
        String fileName = "artifact_" + invocationContext.invocationId() + "_" + i;
        var unused =
            this.artifactService.saveArtifact(
                this.appName, session.userId(), session.id(), fileName, part);

        newMessage
            .parts()
            .get()
            .set(
                i,
                Part.fromText(
                    "Uploaded file: " + fileName + ". It has been saved to the artifacts"));
      }
    }
    // Appends only. We do not yield the event because it's not from the model.
    Event event =
        Event.builder()
            .id(Event.generateEventId())
            .invocationId(invocationContext.invocationId())
            .author("user")
            .content(Optional.of(newMessage))
            .build();
    this.sessionService.appendEvent(session, event);
  }

  /**
   * Runs the agent in the standard mode.
   *
   * @param userId The ID of the user for the session.
   * @param sessionId The ID of the session to run the agent in.
   * @param newMessage The new message from the user to process.
   * @param runConfig Configuration for the agent run.
   * @return A Flowable stream of {@link Event} objects generated by the agent during execution.
   */
  public Flowable<Event> runAsync(
      String userId, String sessionId, Content newMessage, RunConfig runConfig) {
    Maybe<Session> maybeSession =
        this.sessionService.getSession(appName, userId, sessionId, Optional.empty());
    return maybeSession
        .switchIfEmpty(
            Single.error(
                new IllegalArgumentException(
                    String.format("Session not found: %s for user %s", sessionId, userId))))
        .flatMapPublisher(session -> this.runAsync(session, newMessage, runConfig));
  }

  /**
   * Asynchronously runs the agent for a given user and session, processing a new message and using
   * a default {@link RunConfig}.
   *
   * <p>This method initiates an agent execution within the specified session, appending the
   * provided new message to the session's history. It utilizes a default {@code RunConfig} to
   * control execution parameters. The method returns a stream of {@link Event} objects representing
   * the agent's activity during the run.
   *
   * @param userId The ID of the user initiating the session.
   * @param sessionId The ID of the session in which the agent will run.
   * @param newMessage The new {@link Content} message to be processed by the agent.
   * @return A {@link Flowable} emitting {@link Event} objects generated by the agent.
   */
  public Flowable<Event> runAsync(String userId, String sessionId, Content newMessage) {
    return runAsync(userId, sessionId, newMessage, RunConfig.builder().build());
  }

  /**
   * Runs the agent in the standard mode using a provided Session object.
   *
   * @param session The session to run the agent in.
   * @param newMessage The new message from the user to process.
   * @param runConfig Configuration for the agent run.
   * @return A Flowable stream of {@link Event} objects generated by the agent during execution.
   */
  public Flowable<Event> runAsync(Session session, Content newMessage, RunConfig runConfig) {
    Span span = Telemetry.getTracer().spanBuilder("invocation").startSpan();
    try (Scope scope = span.makeCurrent()) {
      return Flowable.just(session)
          .flatMap(
              sess -> {
                BaseAgent rootAgent = this.agent;
                InvocationContext invocationContext =
                    newInvocationContext(
                        sess,
                        Optional.of(newMessage),
                        /* liveRequestQueue= */ Optional.empty(),
                        runConfig);

                if (newMessage != null) {
                  appendNewMessageToSession(
                      sess, newMessage, invocationContext, runConfig.saveInputBlobsAsArtifacts());
                }

                invocationContext.agent(this.findAgentToRun(sess, rootAgent));
                Flowable<Event> events = invocationContext.agent().runAsync(invocationContext);
                return events.doOnNext(event -> this.sessionService.appendEvent(sess, event));
              })
          .doOnError(
              throwable -> {
                span.setStatus(StatusCode.ERROR, "Error in runAsync Flowable execution");
                span.recordException(throwable);
              })
          .doFinally(span::end);
    } catch (Throwable t) {
      span.setStatus(StatusCode.ERROR, "Error during runAsync synchronous setup");
      span.recordException(t);
      span.end();
      return Flowable.error(t);
    }
  }

  /**
   * Creates an {@link InvocationContext} for a live (streaming) run.
   *
   * @return invocation context configured for a live run.
   */
  private InvocationContext newInvocationContextForLive(
      Session session, Optional<LiveRequestQueue> liveRequestQueue, RunConfig runConfig) {
    RunConfig.Builder runConfigBuilder = RunConfig.builder(runConfig);
    if (!CollectionUtils.isNullOrEmpty(runConfig.responseModalities())
        && liveRequestQueue.isPresent()) {
      // Default to AUDIO modality if not specified.
      if (CollectionUtils.isNullOrEmpty(runConfig.responseModalities())) {
        runConfigBuilder.setResponseModalities(
            ImmutableList.of(new Modality(Modality.Known.AUDIO)));
        if (runConfig.outputAudioTranscription() == null) {
          runConfigBuilder.setOutputAudioTranscription(AudioTranscriptionConfig.builder().build());
        }
      } else if (!runConfig.responseModalities().contains(new Modality(Modality.Known.TEXT))) {
        if (runConfig.outputAudioTranscription() == null) {
          runConfigBuilder.setOutputAudioTranscription(AudioTranscriptionConfig.builder().build());
        }
      }
    }
    return newInvocationContext(
        session, /* newMessage= */ Optional.empty(), liveRequestQueue, runConfigBuilder.build());
  }

  /**
   * Creates an {@link InvocationContext} for the given session, request queue, and config.
   *
   * @return a new {@link InvocationContext}.
   */
  private InvocationContext newInvocationContext(
      Session session,
      Optional<Content> newMessage,
      Optional<LiveRequestQueue> liveRequestQueue,
      RunConfig runConfig) {
    BaseAgent rootAgent = this.agent;
    InvocationContext invocationContext =
        new InvocationContext(
            this.sessionService,
            this.artifactService,
            this.memoryService,
            liveRequestQueue,
            /* branch= */ Optional.empty(),
            InvocationContext.newInvocationContextId(),
            rootAgent,
            session,
            newMessage,
            runConfig,
            /* endInvocation= */ false);
    invocationContext.agent(this.findAgentToRun(session, rootAgent));
    return invocationContext;
  }

  /**
   * Runs the agent in live mode, appending generated events to the session.
   *
   * @return stream of events from the agent.
   */
  public Flowable<Event> runLive(
      Session session, LiveRequestQueue liveRequestQueue, RunConfig runConfig) {
    Span span = Telemetry.getTracer().spanBuilder("invocation").startSpan();
    try (Scope scope = span.makeCurrent()) {
      InvocationContext invocationContext =
          newInvocationContextForLive(session, Optional.of(liveRequestQueue), runConfig);
      if (invocationContext.agent() instanceof LlmAgent) {
        LlmAgent agent = (LlmAgent) invocationContext.agent();
        for (BaseTool tool : agent.tools()) {
          if (tool instanceof FunctionTool functionTool) {
            for (Parameter parameter : functionTool.func().getParameters()) {
              if (parameter.getType().equals(LiveRequestQueue.class)) {
                invocationContext
                    .activeStreamingTools()
                    .put(functionTool.name(), new ActiveStreamingTool(new LiveRequestQueue()));
              }
            }
          }
        }
      }
      return invocationContext
          .agent()
          .runLive(invocationContext)
          .doOnNext(event -> this.sessionService.appendEvent(session, event))
          .doOnError(
              throwable -> {
                span.setStatus(StatusCode.ERROR, "Error in runLive Flowable execution");
                span.recordException(throwable);
              })
          .doFinally(span::end);
    } catch (Throwable t) {
      span.setStatus(StatusCode.ERROR, "Error during runLive synchronous setup");
      span.recordException(t);
      span.end();
      return Flowable.error(t);
    }
  }

  /**
   * Retrieves the session and runs the agent in live mode.
   *
   * @return stream of events from the agent.
   * @throws IllegalArgumentException if the session is not found.
   */
  public Flowable<Event> runLive(
      String userId, String sessionId, LiveRequestQueue liveRequestQueue, RunConfig runConfig) {
    return this.sessionService
        .getSession(appName, userId, sessionId, Optional.empty())
        .flatMapPublisher(
            session -> {
              if (session == null) {
                return Flowable.error(
                    new IllegalArgumentException(
                        String.format("Session not found: %s for user %s", sessionId, userId)));
              }
              return this.runLive(session, liveRequestQueue, runConfig);
            });
  }

  /**
   * Runs the agent asynchronously with a default user ID.
   *
   * @return stream of generated events.
   */
  public Flowable<Event> runWithSessionId(
      String sessionId, Content newMessage, RunConfig runConfig) {
    // TODO(b/410859954): Add user_id to getter or method signature. Assuming "tmp-user" for now.
    return this.runAsync("tmp-user", sessionId, newMessage, runConfig);
  }

  /**
   * Checks if the agent and its parent chain allow transfer up the tree.
   *
   * @return true if transferable, false otherwise.
   */
  private boolean isTransferableAcrossAgentTree(BaseAgent agentToRun) {
    BaseAgent current = agentToRun;
    while (current != null) {
      // Agents eligible to transfer must have an LLM-based agent parent.
      if (!(current instanceof LlmAgent)) {
        return false;
      }
      // If any agent can't transfer to its parent, the chain is broken.
      LlmAgent agent = (LlmAgent) current;
      if (agent.disallowTransferToParent()) {
        return false;
      }
      current = current.parentAgent();
    }
    return true;
  }

  /**
   * Returns the agent that should handle the next request based on session history.
   *
   * @return agent to run.
   */
  private BaseAgent findAgentToRun(Session session, BaseAgent rootAgent) {
    List<Event> events = new ArrayList<>(session.events());
    Collections.reverse(events);

    for (Event event : events) {
      String author = event.author();
      if (author.equals("user")) {
        continue;
      }

      if (author.equals(rootAgent.name())) {
        return rootAgent;
      }

      BaseAgent agent = rootAgent.findSubAgent(author);

      if (agent == null) {
        continue;
      }

      if (this.isTransferableAcrossAgentTree(agent)) {
        return agent;
      }
    }

    return rootAgent;
  }

  // TODO: run statelessly
}<|MERGE_RESOLUTION|>--- conflicted
+++ resolved
@@ -56,11 +56,7 @@
   private final String appName;
   private final BaseArtifactService artifactService;
   private final BaseSessionService sessionService;
-<<<<<<< HEAD
-  private final BaseMemoryService memoryService;
-=======
   private final @Nullable BaseMemoryService memoryService;
->>>>>>> 806e9858
 
   /** Creates a new {@code Runner}. */
   public Runner(
@@ -68,30 +64,11 @@
       String appName,
       BaseArtifactService artifactService,
       BaseSessionService sessionService,
-<<<<<<< HEAD
-      BaseMemoryService memoryService) {
+      @Nullable BaseMemoryService memoryService) {
     this.agent = agent;
     this.appName = appName;
     this.artifactService = artifactService;
     this.sessionService = sessionService;
-    this.memoryService = memoryService;
-  }
-  
-  public Runner(
-      BaseAgent agent,
-      String appName,
-      BaseArtifactService artifactService,
-      BaseSessionService sessionService) {
-=======
-      @Nullable BaseMemoryService memoryService) {
->>>>>>> 806e9858
-    this.agent = agent;
-    this.appName = appName;
-    this.artifactService = artifactService;
-    this.sessionService = sessionService;
-<<<<<<< HEAD
-      this.memoryService = null;
-=======
     this.memoryService = memoryService;
   }
 
@@ -109,7 +86,6 @@
       BaseArtifactService artifactService,
       BaseSessionService sessionService) {
     this(agent, appName, artifactService, sessionService, null);
->>>>>>> 806e9858
   }
 
   public BaseAgent agent() {
