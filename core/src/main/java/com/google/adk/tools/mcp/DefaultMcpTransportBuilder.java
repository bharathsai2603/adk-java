package com.google.adk.tools.mcp;

import com.google.common.collect.ImmutableMap;
import io.modelcontextprotocol.client.transport.HttpClientSseClientTransport;
import io.modelcontextprotocol.client.transport.ServerParameters;
import io.modelcontextprotocol.client.transport.StdioClientTransport;
import io.modelcontextprotocol.spec.McpClientTransport;
import java.util.Collection;
import java.util.Optional;

/**
 * The default builder for creating MCP client transports. Supports StdioClientTransport based on
 * {@link ServerParameters}, HttpClientSseClientTransport based on {@link SseServerParameters}, and
 * (temporarily) maps {@link StreamableHttpServerParameters} to HttpClientSseClientTransport until a
 * dedicated streamable HTTP transport becomes available in the MCP SDK version in use.
 */
public class DefaultMcpTransportBuilder implements McpTransportBuilder {

  @Override
  public McpClientTransport build(Object connectionParams) {
    if (connectionParams instanceof ServerParameters serverParameters) {
      return new StdioClientTransport(serverParameters);
    } else if (connectionParams instanceof SseServerParameters sseServerParams) {
      return HttpClientSseClientTransport.builder(sseServerParams.url())
          .sseEndpoint(
              sseServerParams.sseEndpoint() == null ? "sse" : sseServerParams.sseEndpoint())
          .customizeRequest(
              builder ->
                  Optional.ofNullable(sseServerParams.headers())
                      .map(ImmutableMap::entrySet)
                      .stream()
                      .flatMap(Collection::stream)
                      .forEach(
                          entry ->
                              builder.header(
                                  entry.getKey(),
                                  Optional.ofNullable(entry.getValue())
                                      .map(Object::toString)
                                      .orElse(""))))
          .build();
    } else if (connectionParams instanceof StreamableHttpServerParameters streamableParams) {
<<<<<<< HEAD
      // Fallback: use SSE transport for streamable parameters until streamable HTTP transport
      // class is present in the dependency.
      return HttpClientSseClientTransport.builder(streamableParams.url())
          .sseEndpoint("sse")
          .customizeRequest(
              builder -> {
                streamableParams.headers().forEach(builder::header);
                // no return; functional interface is likely a Consumer
=======
      return HttpClientStreamableHttpTransport.builder(streamableParams.url())
          .connectTimeout(streamableParams.timeout())
          .asyncHttpRequestCustomizer(
              (builder, method, uri, body) -> {
                streamableParams.headers().forEach((key, value) -> builder.header(key, value));
                return Mono.just(builder);
>>>>>>> 882d4d94
              })
          .build();
    } else {
      throw new IllegalArgumentException(
          "DefaultMcpTransportBuilder supports only ServerParameters, SseServerParameters, or"
              + " StreamableHttpServerParameters, but got "
              + connectionParams.getClass().getName());
    }
  }
}<|MERGE_RESOLUTION|>--- conflicted
+++ resolved
@@ -2,11 +2,13 @@
 
 import com.google.common.collect.ImmutableMap;
 import io.modelcontextprotocol.client.transport.HttpClientSseClientTransport;
+import io.modelcontextprotocol.client.transport.HttpClientStreamableHttpTransport;
 import io.modelcontextprotocol.client.transport.ServerParameters;
 import io.modelcontextprotocol.client.transport.StdioClientTransport;
 import io.modelcontextprotocol.spec.McpClientTransport;
 import java.util.Collection;
 import java.util.Optional;
+import reactor.core.publisher.Mono;
 
 /**
  * The default builder for creating MCP client transports. Supports StdioClientTransport based on
@@ -39,7 +41,6 @@
                                       .orElse(""))))
           .build();
     } else if (connectionParams instanceof StreamableHttpServerParameters streamableParams) {
-<<<<<<< HEAD
       // Fallback: use SSE transport for streamable parameters until streamable HTTP transport
       // class is present in the dependency.
       return HttpClientSseClientTransport.builder(streamableParams.url())
@@ -48,14 +49,6 @@
               builder -> {
                 streamableParams.headers().forEach(builder::header);
                 // no return; functional interface is likely a Consumer
-=======
-      return HttpClientStreamableHttpTransport.builder(streamableParams.url())
-          .connectTimeout(streamableParams.timeout())
-          .asyncHttpRequestCustomizer(
-              (builder, method, uri, body) -> {
-                streamableParams.headers().forEach((key, value) -> builder.header(key, value));
-                return Mono.just(builder);
->>>>>>> 882d4d94
               })
           .build();
     } else {
