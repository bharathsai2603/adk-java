<?xml version="1.0" encoding="UTF-8"?>
<!--
 Copyright 2025 Google LLC

 Licensed under the Apache License, Version 2.0 (the "License");
 you may not use this file except in compliance with the License.
 You may obtain a copy of the License at

     http://www.apache.org/licenses/LICENSE-2.0

 Unless required by applicable law or agreed to in writing, software
 distributed under the License is distributed on an "AS IS" BASIS,
 WITHOUT WARRANTIES OR CONDITIONS OF ANY KIND, either express or implied.
 See the License for the specific language governing permissions and
 limitations under the License.
-->
<project xmlns="http://maven.apache.org/POM/4.0.0"
  xmlns:xsi="http://www.w3.org/2001/XMLSchema-instance"
  xsi:schemaLocation="http://maven.apache.org/POM/4.0.0 http://maven.apache.org/xsd/maven-4.0.0.xsd">
  <modelVersion>4.0.0</modelVersion>

  <parent>
    <groupId>com.google.adk</groupId>
    <artifactId>google-adk-parent</artifactId>
    <version>0.2.1-SNAPSHOT</version><!-- {x-version-update:google-adk:current} -->
  </parent>

  <artifactId>google-adk</artifactId>
  <name>Agent Development Kit</name>
  <description>Agent Development Kit: an open-source, code-first toolkit designed to simplify building, evaluating, and deploying advanced AI agents anywhere.</description>

<<<<<<< HEAD
  <properties>
    <mcp.version>0.10.0</mcp.version>
    <errorprone.version>2.38.0</errorprone.version>
    <google.auth.version>1.33.1</google.auth.version>
    <google.cloud.storage.version>2.28.0</google.cloud.storage.version>
    <google.genai.version>1.8.0</google.genai.version>
    <protobuf.version>4.31.0-RC1</protobuf.version>
    <junit.version>5.11.4</junit.version>
    <mockito.version>5.17.0</mockito.version>
    <java-websocket.version>1.6.0</java-websocket.version>
    <jackson.version>2.19.0</jackson.version>
    <okhttp.version>4.12.0</okhttp.version>
    <anthropic-java-version>1.4.0</anthropic-java-version>
    <docker-java.version>3.3.6</docker-java.version>
  </properties>
=======

>>>>>>> f9143c20

  <dependencies>
    <dependency>
      <groupId>com.anthropic</groupId>
      <artifactId>anthropic-java</artifactId>
<<<<<<< HEAD
      <version>${anthropic-java-version}</version>
=======
>>>>>>> f9143c20
    </dependency>
    <dependency>
      <groupId>com.anthropic</groupId>
      <artifactId>anthropic-java-vertex</artifactId>
<<<<<<< HEAD
      <version>${anthropic-java-version}</version>
    </dependency>
    <!-- https://mvnrepository.com/artifact/com.anthropic/anthropic-java-bedrock -->
    <dependency>
      <groupId>com.anthropic</groupId>
      <artifactId>anthropic-java-bedrock</artifactId>
      <version>${anthropic-java-version}</version>
=======
>>>>>>> f9143c20
    </dependency>
    <dependency>
      <groupId>com.google.cloud</groupId>
      <artifactId>google-cloud-speech</artifactId>
    </dependency>
    <dependency>
      <groupId>com.google.cloud</groupId>
      <artifactId>google-cloud-aiplatform</artifactId>
    </dependency>
    <dependency>
      <groupId>com.github.docker-java</groupId>
      <artifactId>docker-java</artifactId>
    </dependency>
    <dependency>
      <groupId>com.github.docker-java</groupId>
      <artifactId>docker-java-transport-httpclient5</artifactId>
    </dependency>
    <dependency>
      <groupId> io.modelcontextprotocol.sdk</groupId>
      <artifactId>mcp</artifactId>
    </dependency>
    <dependency>
      <groupId>com.google.auth</groupId>
      <artifactId>google-auth-library-oauth2-http</artifactId>
    </dependency>
    <dependency>
      <groupId>com.google.cloud</groupId>
      <artifactId>google-cloud-storage</artifactId>
    </dependency>
    <dependency>
      <groupId>com.google.genai</groupId>
      <artifactId>google-genai</artifactId>
    </dependency>
    <dependency>
      <groupId>com.squareup.okhttp3</groupId>
      <artifactId>okhttp</artifactId>
    </dependency>
    <dependency>
      <groupId>com.google.auto.value</groupId>
      <artifactId>auto-value-annotations</artifactId>
      <scope>provided</scope>
    </dependency>
    <dependency>
      <groupId>com.google.guava</groupId>
      <artifactId>guava</artifactId>
      <version>33.0.0-jre</version>
    </dependency>
    <dependency>
      <groupId>com.google.errorprone</groupId>
      <artifactId>error_prone_annotations</artifactId>
    </dependency>
    <dependency>
      <groupId>com.fasterxml.jackson.core</groupId>
      <artifactId>jackson-databind</artifactId>
    </dependency>
    <dependency>
      <groupId>com.fasterxml.jackson.datatype</groupId>
      <artifactId>jackson-datatype-jdk8</artifactId>
    </dependency>
    <dependency>
      <groupId>com.fasterxml.jackson.datatype</groupId>
      <artifactId>jackson-datatype-jsr310</artifactId>
    </dependency>
    <dependency>
      <groupId>com.fasterxml.jackson.datatype</groupId>
      <artifactId>jackson-datatype-guava</artifactId>
      <version>${jackson.version}</version>
    </dependency>
    <dependency>
      <groupId>com.fasterxml.jackson.dataformat</groupId>
      <artifactId>jackson-dataformat-yaml</artifactId>
    </dependency>
    <dependency>
      <groupId>com.google.protobuf</groupId>
      <artifactId>protobuf-java</artifactId>
    </dependency>
    <dependency>
      <groupId>org.java-websocket</groupId>
      <artifactId>Java-WebSocket</artifactId>
    </dependency>
    <dependency>
      <groupId>org.junit.jupiter</groupId>
      <artifactId>junit-jupiter-api</artifactId>
      <scope>test</scope>
    </dependency>
    <dependency>
      <groupId>org.junit.jupiter</groupId>
      <artifactId>junit-jupiter-params</artifactId>
      <scope>test</scope>
    </dependency>
    <dependency>
      <groupId>org.junit.jupiter</groupId>
      <artifactId>junit-jupiter-engine</artifactId>
      <scope>test</scope>
    </dependency>
    <dependency>
      <groupId>org.junit.vintage</groupId>
      <artifactId>junit-vintage-engine</artifactId>
      <scope>test</scope>
    </dependency>
    <dependency>
      <groupId>org.slf4j</groupId>
      <artifactId>slf4j-simple</artifactId>
      <scope>test</scope>
    </dependency>
    <dependency>
      <groupId>com.google.truth</groupId>
      <artifactId>truth</artifactId>
      <scope>test</scope>
    </dependency>
    <dependency>
      <groupId>org.mockito</groupId>
      <artifactId>mockito-core</artifactId>
      <scope>test</scope>
    </dependency>
    <dependency>
      <groupId>org.jspecify</groupId>
      <artifactId>jspecify</artifactId>
    </dependency>
    <dependency>
      <groupId>io.reactivex.rxjava3</groupId>
      <artifactId>rxjava</artifactId>
    </dependency>
    <dependency>
      <groupId>io.projectreactor</groupId>
      <artifactId>reactor-core</artifactId>
    </dependency>
    <dependency>
      <groupId>com.github.tomakehurst</groupId>
      <artifactId>wiremock-jre8</artifactId>
      <scope>test</scope>
    </dependency>
    <dependency>
      <groupId>io.opentelemetry</groupId>
      <artifactId>opentelemetry-api</artifactId>
    </dependency>
    <dependency>
      <groupId>io.opentelemetry</groupId>
      <artifactId>opentelemetry-sdk</artifactId>
    </dependency>
    <dependency>
      <groupId>io.opentelemetry</groupId>
      <artifactId>opentelemetry-exporter-otlp</artifactId>
    </dependency>
    <dependency>
      <groupId>io.opentelemetry</groupId>
      <artifactId>opentelemetry-sdk-logs</artifactId>
    </dependency>
    <dependency>
      <groupId>io.opentelemetry</groupId>
      <artifactId>opentelemetry-sdk-trace</artifactId>
    </dependency>
    <dependency>
      <groupId>org.json</groupId>
      <artifactId>json</artifactId>
      <version>20240303</version>
    </dependency>
    <dependency>
      <groupId>org.mapdb</groupId>
      <artifactId>mapdb</artifactId>
      <version>3.0.8</version>
    </dependency>
    <!-- Upgraded MongoDB driver for Spring Boot 3.x compatibility -->
    <dependency>
      <groupId>org.mongodb</groupId>
      <artifactId>mongodb-driver-sync</artifactId>
      <version>4.10.2</version>
    </dependency>
    <dependency>
        <groupId>org.postgresql</groupId>
        <artifactId>postgresql</artifactId>
        <version>42.7.3</version> <!-- IMPORTANT: Check Maven Central for the LATEST stable version -->
    </dependency>
    <dependency>
      <groupId>com.datastax.oss</groupId>
      <artifactId>java-driver-core</artifactId>
      <version>4.17.0</version>
    </dependency>
  </dependencies>
  <build>
    <resources>
      <resource>
        <directory>src/main/resources</directory>
        <filtering>true</filtering>
      </resource>
    </resources>
    <plugins>
        <plugin>
            <groupId>org.apache.maven.plugins</groupId>
            <artifactId>maven-surefire-plugin</artifactId>
            <version>3.2.5</version> <!-- Use a recent version -->
            <configuration>
                <excludes>
                    <exclude>**/VertexAiSessionServiceTest.java</exclude>
                </excludes>
            </configuration>
        </plugin>
      <plugin>
        <groupId>org.apache.maven.plugins</groupId>
        <artifactId>maven-dependency-plugin</artifactId>
        <version>3.6.1</version>
        <executions>
          <execution>
            <id>copy-dependencies</id>
            <phase>package</phase>
            <goals>
              <goal>copy-dependencies</goal>
            </goals>
            <configuration>
              <outputDirectory>${project.build.directory}/dependency</outputDirectory>
              <overWriteReleases>false</overWriteReleases>
              <overWriteSnapshots>false</overWriteSnapshots>
              <overWriteIfNewer>true</overWriteIfNewer>
            </configuration>
          </execution>
        </executions>
      </plugin>
      <plugin>
        <groupId>org.codehaus.mojo</groupId>
        <artifactId>exec-maven-plugin</artifactId>
        <version>3.2.0</version>
        <configuration>
          <mainClass>com.google.adk.models.RedbusADG</mainClass>
        </configuration>
      </plugin>
    </plugins>
  </build>
</project><|MERGE_RESOLUTION|>--- conflicted
+++ resolved
@@ -29,48 +29,14 @@
   <name>Agent Development Kit</name>
   <description>Agent Development Kit: an open-source, code-first toolkit designed to simplify building, evaluating, and deploying advanced AI agents anywhere.</description>
 
-<<<<<<< HEAD
-  <properties>
-    <mcp.version>0.10.0</mcp.version>
-    <errorprone.version>2.38.0</errorprone.version>
-    <google.auth.version>1.33.1</google.auth.version>
-    <google.cloud.storage.version>2.28.0</google.cloud.storage.version>
-    <google.genai.version>1.8.0</google.genai.version>
-    <protobuf.version>4.31.0-RC1</protobuf.version>
-    <junit.version>5.11.4</junit.version>
-    <mockito.version>5.17.0</mockito.version>
-    <java-websocket.version>1.6.0</java-websocket.version>
-    <jackson.version>2.19.0</jackson.version>
-    <okhttp.version>4.12.0</okhttp.version>
-    <anthropic-java-version>1.4.0</anthropic-java-version>
-    <docker-java.version>3.3.6</docker-java.version>
-  </properties>
-=======
-
->>>>>>> f9143c20
-
   <dependencies>
     <dependency>
       <groupId>com.anthropic</groupId>
       <artifactId>anthropic-java</artifactId>
-<<<<<<< HEAD
-      <version>${anthropic-java-version}</version>
-=======
->>>>>>> f9143c20
     </dependency>
     <dependency>
       <groupId>com.anthropic</groupId>
       <artifactId>anthropic-java-vertex</artifactId>
-<<<<<<< HEAD
-      <version>${anthropic-java-version}</version>
-    </dependency>
-    <!-- https://mvnrepository.com/artifact/com.anthropic/anthropic-java-bedrock -->
-    <dependency>
-      <groupId>com.anthropic</groupId>
-      <artifactId>anthropic-java-bedrock</artifactId>
-      <version>${anthropic-java-version}</version>
-=======
->>>>>>> f9143c20
     </dependency>
     <dependency>
       <groupId>com.google.cloud</groupId>
@@ -89,7 +55,7 @@
       <artifactId>docker-java-transport-httpclient5</artifactId>
     </dependency>
     <dependency>
-      <groupId> io.modelcontextprotocol.sdk</groupId>
+      <groupId>io.modelcontextprotocol.sdk</groupId>
       <artifactId>mcp</artifactId>
     </dependency>
     <dependency>
@@ -135,119 +101,127 @@
       <artifactId>jackson-datatype-jsr310</artifactId>
     </dependency>
     <dependency>
+      <groupId>com.fasterxml.jackson.dataformat</groupId>
+      <artifactId>jackson-dataformat-yaml</artifactId>
+    </dependency>
+    <dependency>
+      <groupId>com.google.protobuf</groupId>
+      <artifactId>protobuf-java</artifactId>
+    </dependency>
+    <dependency>
+      <groupId>org.java-websocket</groupId>
+      <artifactId>Java-WebSocket</artifactId>
+    </dependency>
+    <dependency>
+      <groupId>org.junit.jupiter</groupId>
+      <artifactId>junit-jupiter-api</artifactId>
+      <scope>test</scope>
+    </dependency>
+    <dependency>
+      <groupId>org.junit.jupiter</groupId>
+      <artifactId>junit-jupiter-params</artifactId>
+      <scope>test</scope>
+    </dependency>
+    <dependency>
+      <groupId>org.junit.jupiter</groupId>
+      <artifactId>junit-jupiter-engine</artifactId>
+      <scope>test</scope>
+    </dependency>
+    <dependency>
+      <groupId>org.junit.vintage</groupId>
+      <artifactId>junit-vintage-engine</artifactId>
+      <scope>test</scope>
+    </dependency>
+    <dependency>
+      <groupId>org.slf4j</groupId>
+      <artifactId>slf4j-simple</artifactId>
+      <scope>test</scope>
+    </dependency>
+    <dependency>
+      <groupId>com.google.truth</groupId>
+      <artifactId>truth</artifactId>
+      <scope>test</scope>
+    </dependency>
+    <dependency>
+      <groupId>org.mockito</groupId>
+      <artifactId>mockito-core</artifactId>
+      <scope>test</scope>
+    </dependency>
+    <dependency>
+      <groupId>org.jspecify</groupId>
+      <artifactId>jspecify</artifactId>
+    </dependency>
+    <dependency>
+      <groupId>io.reactivex.rxjava3</groupId>
+      <artifactId>rxjava</artifactId>
+    </dependency>
+    <dependency>
+      <groupId>io.projectreactor</groupId>
+      <artifactId>reactor-core</artifactId>
+    </dependency>
+    <dependency>
+      <groupId>com.github.tomakehurst</groupId>
+      <artifactId>wiremock-jre8</artifactId>
+      <scope>test</scope>
+    </dependency>
+    <dependency>
+      <groupId>io.opentelemetry</groupId>
+      <artifactId>opentelemetry-api</artifactId>
+    </dependency>
+    <dependency>
+      <groupId>io.opentelemetry</groupId>
+      <artifactId>opentelemetry-sdk</artifactId>
+    </dependency>
+    <dependency>
+      <groupId>io.opentelemetry</groupId>
+      <artifactId>opentelemetry-exporter-otlp</artifactId>
+    </dependency>
+    <dependency>
+      <groupId>io.opentelemetry</groupId>
+      <artifactId>opentelemetry-sdk-logs</artifactId>
+    </dependency>
+    <dependency>
+      <groupId>io.opentelemetry</groupId>
+      <artifactId>opentelemetry-sdk-trace</artifactId>
+    </dependency>
+    <dependency>
+      <groupId>org.postgresql</groupId>
+      <artifactId>postgresql</artifactId>
+      <version>42.7.3</version>
+    </dependency>
+    <dependency>
+      <groupId>org.mongodb</groupId>
+      <artifactId>mongodb-driver-sync</artifactId>
+      <version>4.10.2</version>
+    </dependency>
+    <dependency>
+      <groupId>org.json</groupId>
+      <artifactId>json</artifactId>
+      <version>20240303</version>
+    </dependency>
+    <!-- Restored: MapDB for MapDb* services -->
+    <dependency>
+      <groupId>org.mapdb</groupId>
+      <artifactId>mapdb</artifactId>
+      <version>3.0.8</version>
+    </dependency>
+    <!-- Restored: Cassandra driver for Cassandra* services -->
+    <dependency>
+      <groupId>com.datastax.oss</groupId>
+      <artifactId>java-driver-core</artifactId>
+      <version>4.17.0</version>
+    </dependency>
+    <!-- Restored: Jackson Guava module required by CassandraDBHelper -->
+    <dependency>
       <groupId>com.fasterxml.jackson.datatype</groupId>
       <artifactId>jackson-datatype-guava</artifactId>
       <version>${jackson.version}</version>
     </dependency>
-    <dependency>
-      <groupId>com.fasterxml.jackson.dataformat</groupId>
-      <artifactId>jackson-dataformat-yaml</artifactId>
-    </dependency>
-    <dependency>
-      <groupId>com.google.protobuf</groupId>
-      <artifactId>protobuf-java</artifactId>
-    </dependency>
-    <dependency>
-      <groupId>org.java-websocket</groupId>
-      <artifactId>Java-WebSocket</artifactId>
-    </dependency>
-    <dependency>
-      <groupId>org.junit.jupiter</groupId>
-      <artifactId>junit-jupiter-api</artifactId>
-      <scope>test</scope>
-    </dependency>
-    <dependency>
-      <groupId>org.junit.jupiter</groupId>
-      <artifactId>junit-jupiter-params</artifactId>
-      <scope>test</scope>
-    </dependency>
-    <dependency>
-      <groupId>org.junit.jupiter</groupId>
-      <artifactId>junit-jupiter-engine</artifactId>
-      <scope>test</scope>
-    </dependency>
-    <dependency>
-      <groupId>org.junit.vintage</groupId>
-      <artifactId>junit-vintage-engine</artifactId>
-      <scope>test</scope>
-    </dependency>
-    <dependency>
-      <groupId>org.slf4j</groupId>
-      <artifactId>slf4j-simple</artifactId>
-      <scope>test</scope>
-    </dependency>
-    <dependency>
-      <groupId>com.google.truth</groupId>
-      <artifactId>truth</artifactId>
-      <scope>test</scope>
-    </dependency>
-    <dependency>
-      <groupId>org.mockito</groupId>
-      <artifactId>mockito-core</artifactId>
-      <scope>test</scope>
-    </dependency>
-    <dependency>
-      <groupId>org.jspecify</groupId>
-      <artifactId>jspecify</artifactId>
-    </dependency>
-    <dependency>
-      <groupId>io.reactivex.rxjava3</groupId>
-      <artifactId>rxjava</artifactId>
-    </dependency>
-    <dependency>
-      <groupId>io.projectreactor</groupId>
-      <artifactId>reactor-core</artifactId>
-    </dependency>
-    <dependency>
-      <groupId>com.github.tomakehurst</groupId>
-      <artifactId>wiremock-jre8</artifactId>
-      <scope>test</scope>
-    </dependency>
-    <dependency>
-      <groupId>io.opentelemetry</groupId>
-      <artifactId>opentelemetry-api</artifactId>
-    </dependency>
-    <dependency>
-      <groupId>io.opentelemetry</groupId>
-      <artifactId>opentelemetry-sdk</artifactId>
-    </dependency>
-    <dependency>
-      <groupId>io.opentelemetry</groupId>
-      <artifactId>opentelemetry-exporter-otlp</artifactId>
-    </dependency>
-    <dependency>
-      <groupId>io.opentelemetry</groupId>
-      <artifactId>opentelemetry-sdk-logs</artifactId>
-    </dependency>
-    <dependency>
-      <groupId>io.opentelemetry</groupId>
-      <artifactId>opentelemetry-sdk-trace</artifactId>
-    </dependency>
-    <dependency>
-      <groupId>org.json</groupId>
-      <artifactId>json</artifactId>
-      <version>20240303</version>
-    </dependency>
-    <dependency>
-      <groupId>org.mapdb</groupId>
-      <artifactId>mapdb</artifactId>
-      <version>3.0.8</version>
-    </dependency>
-    <!-- Upgraded MongoDB driver for Spring Boot 3.x compatibility -->
-    <dependency>
-      <groupId>org.mongodb</groupId>
-      <artifactId>mongodb-driver-sync</artifactId>
-      <version>4.10.2</version>
-    </dependency>
-    <dependency>
-        <groupId>org.postgresql</groupId>
-        <artifactId>postgresql</artifactId>
-        <version>42.7.3</version> <!-- IMPORTANT: Check Maven Central for the LATEST stable version -->
-    </dependency>
-    <dependency>
-      <groupId>com.datastax.oss</groupId>
-      <artifactId>java-driver-core</artifactId>
-      <version>4.17.0</version>
+    <!-- Restored: Anthropic Bedrock backend used by ClaudeBedrock factory -->
+    <dependency>
+      <groupId>com.anthropic</groupId>
+      <artifactId>anthropic-java-bedrock</artifactId>
+      <version>1.4.0</version>
     </dependency>
   </dependencies>
   <build>
@@ -257,45 +231,5 @@
         <filtering>true</filtering>
       </resource>
     </resources>
-    <plugins>
-        <plugin>
-            <groupId>org.apache.maven.plugins</groupId>
-            <artifactId>maven-surefire-plugin</artifactId>
-            <version>3.2.5</version> <!-- Use a recent version -->
-            <configuration>
-                <excludes>
-                    <exclude>**/VertexAiSessionServiceTest.java</exclude>
-                </excludes>
-            </configuration>
-        </plugin>
-      <plugin>
-        <groupId>org.apache.maven.plugins</groupId>
-        <artifactId>maven-dependency-plugin</artifactId>
-        <version>3.6.1</version>
-        <executions>
-          <execution>
-            <id>copy-dependencies</id>
-            <phase>package</phase>
-            <goals>
-              <goal>copy-dependencies</goal>
-            </goals>
-            <configuration>
-              <outputDirectory>${project.build.directory}/dependency</outputDirectory>
-              <overWriteReleases>false</overWriteReleases>
-              <overWriteSnapshots>false</overWriteSnapshots>
-              <overWriteIfNewer>true</overWriteIfNewer>
-            </configuration>
-          </execution>
-        </executions>
-      </plugin>
-      <plugin>
-        <groupId>org.codehaus.mojo</groupId>
-        <artifactId>exec-maven-plugin</artifactId>
-        <version>3.2.0</version>
-        <configuration>
-          <mainClass>com.google.adk.models.RedbusADG</mainClass>
-        </configuration>
-      </plugin>
-    </plugins>
   </build>
 </project>