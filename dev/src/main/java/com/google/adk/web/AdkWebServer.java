/*
 * Copyright 2025 Google LLC
 *
 * Licensed under the Apache License, Version 2.0 (the "License");
 * you may not use this file except in compliance with the License.
 * You may obtain a copy of the License at
 *
 *     http://www.apache.org/licenses/LICENSE-2.0
 *
 * Unless required by applicable law or agreed to in writing, software
 * distributed under the License is distributed on an "AS IS" BASIS,
 * WITHOUT WARRANTIES OR CONDITIONS OF ANY KIND, either express or implied.
 * See the License for the specific language governing permissions and
 * limitations under the License.
 */
package com.google.adk.web;

import com.fasterxml.jackson.databind.ObjectMapper;
import com.google.adk.JsonBaseModel;
import com.google.adk.agents.BaseAgent;
import com.google.adk.artifacts.BaseArtifactService;
import com.google.adk.artifacts.InMemoryArtifactService;
<<<<<<< HEAD
import com.google.adk.artifacts.ListArtifactsResponse;
import com.google.adk.artifacts.MapDbArtifactService;
import com.google.adk.events.Event;
=======
>>>>>>> f9143c20
import com.google.adk.memory.BaseMemoryService;
import com.google.adk.memory.InMemoryMemoryService;
import com.google.adk.sessions.BaseSessionService;
import com.google.adk.sessions.InMemorySessionService;
<<<<<<< HEAD
import com.google.adk.sessions.ListSessionsResponse;
import com.google.adk.sessions.Session;
import com.google.common.collect.ImmutableList;
import com.google.common.collect.Lists;
import com.google.genai.types.Blob;
import com.google.genai.types.Content;
import com.google.genai.types.FunctionCall;
import com.google.genai.types.FunctionResponse;
import com.google.genai.types.Modality;
import com.google.genai.types.Part;
import io.opentelemetry.api.OpenTelemetry;
import io.opentelemetry.api.common.AttributeKey;
import io.opentelemetry.api.common.Attributes;
import io.opentelemetry.api.trace.SpanId;
import io.opentelemetry.sdk.OpenTelemetrySdk;
import io.opentelemetry.sdk.common.CompletableResultCode;
import io.opentelemetry.sdk.resources.Resource;
import io.opentelemetry.sdk.trace.SdkTracerProvider;
import io.opentelemetry.sdk.trace.data.SpanData;
import io.opentelemetry.sdk.trace.export.SimpleSpanProcessor;
import io.opentelemetry.sdk.trace.export.SpanExporter;
import io.reactivex.rxjava3.core.Flowable;
import io.reactivex.rxjava3.core.Maybe;
import io.reactivex.rxjava3.core.Single;
import io.reactivex.rxjava3.disposables.Disposable;
import io.reactivex.rxjava3.schedulers.Schedulers;
import java.io.IOException;
import java.net.URI;
import java.util.ArrayList;
import java.util.Collection;
import java.util.Collections;
import java.util.HashMap;
import java.util.HashSet;
import java.util.List;
import java.util.Map;
import java.util.Objects;
import java.util.Optional;
import java.util.Set;
import java.util.concurrent.ConcurrentHashMap;
import java.util.concurrent.ExecutorService;
import java.util.concurrent.Executors;
import java.util.logging.Level;
=======
>>>>>>> f9143c20
import org.slf4j.Logger;
import org.slf4j.LoggerFactory;
import org.springframework.beans.factory.annotation.Value;
import org.springframework.beans.factory.support.DefaultListableBeanFactory;
import org.springframework.boot.SpringApplication;
import org.springframework.boot.autoconfigure.SpringBootApplication;
import org.springframework.boot.builder.SpringApplicationBuilder;
import org.springframework.boot.context.properties.ConfigurationPropertiesScan;
import org.springframework.context.ApplicationContextInitializer;
import org.springframework.context.ConfigurableApplicationContext;
import org.springframework.context.annotation.Bean;
import org.springframework.web.servlet.config.annotation.ResourceHandlerRegistry;
import org.springframework.web.servlet.config.annotation.ViewControllerRegistry;
import org.springframework.web.servlet.config.annotation.WebMvcConfigurer;

/** Spring Boot application for the Agent Server. */
@SpringBootApplication
@ConfigurationPropertiesScan
public class AdkWebServer implements WebMvcConfigurer {

  private static final Logger log = LoggerFactory.getLogger(AdkWebServer.class);

<<<<<<< HEAD
  // Static agent loader for programmatic startup
  public boolean MAPDBBACKED = false;
  private static AgentLoader AGENT_LOADER;

  // WebSocket constants
  private static final String LIVE_REQUEST_QUEUE_ATTR = "liveRequestQueue";
  private static final String LIVE_SUBSCRIPTION_ATTR = "liveSubscription";
  private static final int WEBSOCKET_MAX_BYTES_FOR_REASON = 123;
  private static final int WEBSOCKET_PROTOCOL_ERROR = 1002;
  private static final int WEBSOCKET_INTERNAL_SERVER_ERROR = 1011;

  // Session constants
  private static final String EVAL_SESSION_ID_PREFIX = "ADK_EVAL_";

=======
>>>>>>> f9143c20
  @Value("${adk.web.ui.dir:#{null}}")
  private String webUiDir;

  @Bean
  public BaseSessionService sessionService() {

    try {
      // TODO: Add logic to select service based on config (e.g., DB URL)
      log.info("Using InMemorySessionService");
      return new InMemorySessionService();
      //      return new InMemorySessionService();

      //      // TODO: Add logic to select service based on config (e.g., DB URL)
      //      log.info("Using MapDbSessionService");
      //
      //      //      return new InMemorySessionService();
      //      MAPDBBACKED = true;
      //      return new MapDbSessionService("Manoj");
    } catch (Exception ex) {
      java.util.logging.Logger.getLogger(AdkWebServer.class.getName()).log(Level.SEVERE, null, ex);
    }
    return new InMemorySessionService();
  }

  /**
   * Provides the singleton instance of the ArtifactService (InMemory). TODO: configure this based
   * on config (e.g., DB URL)
   *
   * @return An instance of BaseArtifactService (currently InMemoryArtifactService).
   */
  @Bean
  public BaseArtifactService artifactService() {
    log.info(MAPDBBACKED ? "Using MapDbArtifactService" : "Using InMemoryArtifactService");
    return MAPDBBACKED
        ? new MapDbArtifactService("AdkWebserverArtifact")
        : new InMemoryArtifactService();
  }

  /**
   * Provides the singleton instance of the MemoryService (InMemory). Will be made configurable once
   * we have the Vertex MemoryService.
   *
   * @return An instance of BaseMemoryService (currently InMemoryMemoryService).
   */
  @Bean
  public BaseMemoryService memoryService() {
    log.info("Using InMemoryMemoryService");
    return new InMemoryMemoryService();
  }

  /**
   * Configures the Jackson ObjectMapper for JSON serialization. Uses the ADK standard mapper
   * configuration.
   *
   * @return Configured ObjectMapper instance
   */
  @Bean
  public ObjectMapper objectMapper() {
    return JsonBaseModel.getMapper();
  }

  /**
   * Configures resource handlers for serving static content (like the Dev UI). Maps requests
   * starting with "/dev-ui/" to the directory specified by the 'adk.web.ui.dir' system property.
   */
  @Override
  public void addResourceHandlers(ResourceHandlerRegistry registry) {
    if (webUiDir != null && !webUiDir.isEmpty()) {
      // Ensure the path uses forward slashes and ends with a slash
      String location = webUiDir.replace("\\", "/");
      if (!location.startsWith("file:")) {
        location = "file:" + location; // Ensure file: prefix
      }
      if (!location.endsWith("/")) {
        location += "/";
      }
      log.debug("Mapping URL path /** to static resources at location: {}", location);
      registry
          .addResourceHandler("/**")
          .addResourceLocations(location)
          .setCachePeriod(0)
          .resourceChain(true);

    } else {
      log.debug(
          "System property 'adk.web.ui.dir' or config 'adk.web.ui.dir' is not set. Mapping URL path"
              + " /** to classpath:/browser/");
      registry
          .addResourceHandler("/**")
          .addResourceLocations("classpath:/browser/")
          .setCachePeriod(0)
          .resourceChain(true);
    }
  }

  /**
   * Configures simple automated controllers: - Redirects the root path "/" to "/dev-ui". - Forwards
   * requests to "/dev-ui" to "/dev-ui/index.html" so the ResourceHandler serves it.
   */
  @Override
  public void addViewControllers(ViewControllerRegistry registry) {
    registry.addRedirectViewController("/", "/dev-ui");
    registry.addViewController("/dev-ui").setViewName("forward:/index.html");
    registry.addViewController("/dev-ui/").setViewName("forward:/index.html");
  }

  /**
   * Main entry point for the Spring Boot application.
   *
   * @param args Command line arguments.
   */
  public static void main(String[] args) {
    System.setProperty(
            "org.apache.tomcat.websocket.DEFAULT_BUFFER_SIZE", String.valueOf(10 * 1024 * 1024));
    int customPort = 8081; // Or any port you prefer

    // Start Spring Boot only once, with custom properties
    new SpringApplicationBuilder(AdkWebServer.class)
            .properties("server.port=" + customPort, "server.address=0.0.0.0")
            .run(args);

    log.info("AdkWebServer application started successfully.");
  }

  // TODO(vorburger): #later return Closeable, which can stop the server (and resets static)
  public static void start(BaseAgent... agents) {
    // Disable CompiledAgentLoader by setting property to prevent its creation
    System.setProperty("adk.agents.loader", "static");

    // Create Spring Application with custom initializer
    SpringApplication app = new SpringApplication(AdkWebServer.class);
    app.addInitializers(
        new ApplicationContextInitializer<ConfigurableApplicationContext>() {
          @Override
          public void initialize(ConfigurableApplicationContext context) {
            // Register the AgentStaticLoader bean before context refresh
            DefaultListableBeanFactory beanFactory =
                (DefaultListableBeanFactory) context.getBeanFactory();
            beanFactory.registerSingleton("agentLoader", new AgentStaticLoader(agents));
          }
        });

    app.run(new String[0]);
  }
}<|MERGE_RESOLUTION|>--- conflicted
+++ resolved
@@ -1,3 +1,5 @@
+package com.google.adk.web;
+
 /*
  * Copyright 2025 Google LLC
  *
@@ -13,75 +15,26 @@
  * See the License for the specific language governing permissions and
  * limitations under the License.
  */
-package com.google.adk.web;
 
 import com.fasterxml.jackson.databind.ObjectMapper;
 import com.google.adk.JsonBaseModel;
 import com.google.adk.agents.BaseAgent;
 import com.google.adk.artifacts.BaseArtifactService;
 import com.google.adk.artifacts.InMemoryArtifactService;
-<<<<<<< HEAD
-import com.google.adk.artifacts.ListArtifactsResponse;
 import com.google.adk.artifacts.MapDbArtifactService;
-import com.google.adk.events.Event;
-=======
->>>>>>> f9143c20
 import com.google.adk.memory.BaseMemoryService;
 import com.google.adk.memory.InMemoryMemoryService;
+import com.google.adk.memory.MapDBMemoryService;
 import com.google.adk.sessions.BaseSessionService;
 import com.google.adk.sessions.InMemorySessionService;
-<<<<<<< HEAD
-import com.google.adk.sessions.ListSessionsResponse;
-import com.google.adk.sessions.Session;
-import com.google.common.collect.ImmutableList;
-import com.google.common.collect.Lists;
-import com.google.genai.types.Blob;
-import com.google.genai.types.Content;
-import com.google.genai.types.FunctionCall;
-import com.google.genai.types.FunctionResponse;
-import com.google.genai.types.Modality;
-import com.google.genai.types.Part;
-import io.opentelemetry.api.OpenTelemetry;
-import io.opentelemetry.api.common.AttributeKey;
-import io.opentelemetry.api.common.Attributes;
-import io.opentelemetry.api.trace.SpanId;
-import io.opentelemetry.sdk.OpenTelemetrySdk;
-import io.opentelemetry.sdk.common.CompletableResultCode;
-import io.opentelemetry.sdk.resources.Resource;
-import io.opentelemetry.sdk.trace.SdkTracerProvider;
-import io.opentelemetry.sdk.trace.data.SpanData;
-import io.opentelemetry.sdk.trace.export.SimpleSpanProcessor;
-import io.opentelemetry.sdk.trace.export.SpanExporter;
-import io.reactivex.rxjava3.core.Flowable;
-import io.reactivex.rxjava3.core.Maybe;
-import io.reactivex.rxjava3.core.Single;
-import io.reactivex.rxjava3.disposables.Disposable;
-import io.reactivex.rxjava3.schedulers.Schedulers;
+import com.google.adk.sessions.MapDbSessionService;
 import java.io.IOException;
-import java.net.URI;
-import java.util.ArrayList;
-import java.util.Collection;
-import java.util.Collections;
-import java.util.HashMap;
-import java.util.HashSet;
-import java.util.List;
-import java.util.Map;
-import java.util.Objects;
-import java.util.Optional;
-import java.util.Set;
-import java.util.concurrent.ConcurrentHashMap;
-import java.util.concurrent.ExecutorService;
-import java.util.concurrent.Executors;
-import java.util.logging.Level;
-=======
->>>>>>> f9143c20
 import org.slf4j.Logger;
 import org.slf4j.LoggerFactory;
 import org.springframework.beans.factory.annotation.Value;
 import org.springframework.beans.factory.support.DefaultListableBeanFactory;
 import org.springframework.boot.SpringApplication;
 import org.springframework.boot.autoconfigure.SpringBootApplication;
-import org.springframework.boot.builder.SpringApplicationBuilder;
 import org.springframework.boot.context.properties.ConfigurationPropertiesScan;
 import org.springframework.context.ApplicationContextInitializer;
 import org.springframework.context.ConfigurableApplicationContext;
@@ -97,44 +50,28 @@
 
   private static final Logger log = LoggerFactory.getLogger(AdkWebServer.class);
 
-<<<<<<< HEAD
-  // Static agent loader for programmatic startup
-  public boolean MAPDBBACKED = false;
-  private static AgentLoader AGENT_LOADER;
-
-  // WebSocket constants
-  private static final String LIVE_REQUEST_QUEUE_ATTR = "liveRequestQueue";
-  private static final String LIVE_SUBSCRIPTION_ATTR = "liveSubscription";
-  private static final int WEBSOCKET_MAX_BYTES_FOR_REASON = 123;
-  private static final int WEBSOCKET_PROTOCOL_ERROR = 1002;
-  private static final int WEBSOCKET_INTERNAL_SERVER_ERROR = 1011;
-
-  // Session constants
-  private static final String EVAL_SESSION_ID_PREFIX = "ADK_EVAL_";
-
-=======
->>>>>>> f9143c20
   @Value("${adk.web.ui.dir:#{null}}")
   private String webUiDir;
 
+  @Value("${adk.mapdb.enabled:false}")
+  private boolean mapDbEnabled;
+
+  @Value("${adk.mapdb.base-path:adk_data}")
+  private String mapDbBasePath;
+
   @Bean
   public BaseSessionService sessionService() {
-
-    try {
-      // TODO: Add logic to select service based on config (e.g., DB URL)
-      log.info("Using InMemorySessionService");
-      return new InMemorySessionService();
-      //      return new InMemorySessionService();
-
-      //      // TODO: Add logic to select service based on config (e.g., DB URL)
-      //      log.info("Using MapDbSessionService");
-      //
-      //      //      return new InMemorySessionService();
-      //      MAPDBBACKED = true;
-      //      return new MapDbSessionService("Manoj");
-    } catch (Exception ex) {
-      java.util.logging.Logger.getLogger(AdkWebServer.class.getName()).log(Level.SEVERE, null, ex);
+    if (mapDbEnabled) {
+      try {
+        String file = mapDbBasePath + "/sessions.db";
+        log.info("Using MapDbSessionService at {} (adk.mapdb.enabled=true)", file);
+        return new MapDbSessionService(file);
+      } catch (IOException e) {
+        log.error(
+            "Failed to initialize MapDbSessionService, falling back to InMemorySessionService", e);
+      }
     }
+    log.info("Using InMemorySessionService (MapDB disabled)");
     return new InMemorySessionService();
   }
 
@@ -146,10 +83,13 @@
    */
   @Bean
   public BaseArtifactService artifactService() {
-    log.info(MAPDBBACKED ? "Using MapDbArtifactService" : "Using InMemoryArtifactService");
-    return MAPDBBACKED
-        ? new MapDbArtifactService("AdkWebserverArtifact")
-        : new InMemoryArtifactService();
+    if (mapDbEnabled) {
+      String file = mapDbBasePath + "/artifacts.db";
+      log.info("Using MapDbArtifactService at {} (adk.mapdb.enabled=true)", file);
+      return new MapDbArtifactService(file);
+    }
+    log.info("Using InMemoryArtifactService (MapDB disabled)");
+    return new InMemoryArtifactService();
   }
 
   /**
@@ -160,7 +100,11 @@
    */
   @Bean
   public BaseMemoryService memoryService() {
-    log.info("Using InMemoryMemoryService");
+    if (mapDbEnabled) {
+      log.info("Using MapDBMemoryService (adk.mapdb.enabled=true)");
+      return new MapDBMemoryService(); // internally uses its own file name
+    }
+    log.info("Using InMemoryMemoryService (MapDB disabled)");
     return new InMemoryMemoryService();
   }
 
@@ -227,14 +171,8 @@
    */
   public static void main(String[] args) {
     System.setProperty(
-            "org.apache.tomcat.websocket.DEFAULT_BUFFER_SIZE", String.valueOf(10 * 1024 * 1024));
-    int customPort = 8081; // Or any port you prefer
-
-    // Start Spring Boot only once, with custom properties
-    new SpringApplicationBuilder(AdkWebServer.class)
-            .properties("server.port=" + customPort, "server.address=0.0.0.0")
-            .run(args);
-
+        "org.apache.tomcat.websocket.DEFAULT_BUFFER_SIZE", String.valueOf(10 * 1024 * 1024));
+    SpringApplication.run(AdkWebServer.class, args);
     log.info("AdkWebServer application started successfully.");
   }
 
