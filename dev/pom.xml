<?xml version="1.0" encoding="UTF-8"?>
<!-- Copyright 2025 Google LLC

 Licensed under the Apache License, Version 2.0 (the "License");
 you may not use this file except in compliance with the License.
 You may obtain a copy of the License at

     http://www.apache.org/licenses/LICENSE-2.0

 Unless required by applicable law or agreed to in writing, software
 distributed under the License is distributed on an "AS IS" BASIS,
 WITHOUT WARRANTIES OR CONDITIONS OF ANY KIND, either express or implied.
 See the License for the specific language governing permissions and
 limitations under the License. -->
<project
  xmlns="http://maven.apache.org/POM/4.0.0"
  xmlns:xsi="http://www.w3.org/2001/XMLSchema-instance"
  xsi:schemaLocation="http://maven.apache.org/POM/4.0.0 http://maven.apache.org/xsd/maven-4.0.0.xsd">
  <modelVersion>4.0.0</modelVersion>

  <parent>
    <groupId>com.google.adk</groupId>
    <artifactId>google-adk-parent</artifactId>
    <version>0.2.1-SNAPSHOT</version><!-- {x-version-update:google-adk:current} -->
  </parent>

  <artifactId>google-adk-dev</artifactId>
  <name>Agent Development Kit - Dev Tools</name>
  <description>Development tools and server for Agent Development Kit.</description>

  <properties>
    <graphviz.version>0.18.1</graphviz.version>
    <ecj.version>3.41.0</ecj.version>
  </properties>
  <dependencyManagement>
    <dependencies>
      <dependency>
        <groupId>io.opentelemetry</groupId>
        <artifactId>opentelemetry-bom</artifactId>
        <version>${otel.version}</version>
        <type>pom</type>
        <scope>import</scope>
      </dependency>
      <dependency>
        <groupId>org.springframework.boot</groupId>
        <artifactId>spring-boot-dependencies</artifactId>
        <version>${spring-boot.version}</version>
        <type>pom</type>
        <scope>import</scope>
      </dependency>
    </dependencies>
  </dependencyManagement>
  <dependencies>
<<<<<<< HEAD

  <dependency>
=======
    <dependency>
      <groupId>com.google.adk</groupId>
      <artifactId>google-adk</artifactId>
      <version>${project.version}</version>
    </dependency>
    <dependency>
>>>>>>> 9e3723ba
      <groupId>org.springframework.boot</groupId>
      <artifactId>spring-boot-starter-web</artifactId>
    </dependency>
    <dependency>
      <groupId>org.springframework.boot</groupId>
      <artifactId>spring-boot-starter-websocket</artifactId>
    </dependency>
    <dependency>
      <groupId>org.springframework.boot</groupId>
      <artifactId>spring-boot-starter-test</artifactId>
      <scope>test</scope>
    </dependency>
    <dependency>
      <groupId>org.apache.httpcomponents.client5</groupId>
      <artifactId>httpclient5</artifactId>
    </dependency>
    <dependency>
      <groupId>guru.nidi</groupId>
      <artifactId>graphviz-java</artifactId>
      <version>${graphviz.version}</version>
    </dependency>
    <dependency>
      <groupId>org.eclipse.jdt</groupId>
      <artifactId>ecj</artifactId>
      <version>${ecj.version}</version>
    </dependency>
    <dependency>
      <groupId>io.opentelemetry</groupId>
      <artifactId>opentelemetry-sdk-common</artifactId>
    </dependency>
    <dependency>
      <groupId>io.opentelemetry</groupId>
      <artifactId>opentelemetry-api</artifactId>
    </dependency>
    <dependency>
      <groupId>io.opentelemetry</groupId>
      <artifactId>opentelemetry-sdk</artifactId>
    </dependency>
    <dependency>
      <groupId>io.opentelemetry</groupId>
      <artifactId>opentelemetry-exporter-otlp</artifactId>
    </dependency>
    <dependency>
      <groupId>io.opentelemetry</groupId>
      <artifactId>opentelemetry-sdk-logs</artifactId>
    </dependency>
    <dependency>
      <groupId>io.opentelemetry</groupId>
      <artifactId>opentelemetry-sdk-trace</artifactId>
    </dependency>
    <dependency>
      <groupId>${project.groupId}</groupId>
      <artifactId>google-adk</artifactId>
      <version>${project.version}</version>
    </dependency>
  </dependencies>
  <build>
    <resources>
      <resource>
        <!-- This will correctly place the contents of the 'browser' folder into 'browser/' at the
            root of the normal JAR, and in 'BOOT-INF/classes/browser/' in the Spring Boot repackaged
             executable JAR.

             We use <directory>. and <include>browser/** instead of <directory>browser with <targetPath>browser
             because that does not work and used to cause https://github.com/google/adk-java/issues/302.

             An alternative would be to simply use src/main/resources/browser instead of doing this. -->
        <directory>.</directory>
        <includes>
          <include>browser/**</include>
        </includes>
      </resource>
    </resources>
    <pluginManagement>
      <plugins>
        <plugin>
          <groupId>org.springframework.boot</groupId>
          <artifactId>spring-boot-maven-plugin</artifactId>
          <version>${spring-boot.version}</version>
          <executions>
            <execution>
              <id>repackage</id>
              <goals>
                <goal>repackage</goal>
              </goals>
              <configuration>
                <classifier>exec</classifier>
              </configuration>
            </execution>
          </executions>
        </plugin>
      </plugins>
    </pluginManagement>
    <plugins>
      <plugin>
        <groupId>org.springframework.boot</groupId>
        <artifactId>spring-boot-maven-plugin</artifactId>
      </plugin>
    </plugins>
  </build>
</project><|MERGE_RESOLUTION|>--- conflicted
+++ resolved
@@ -51,17 +51,8 @@
     </dependencies>
   </dependencyManagement>
   <dependencies>
-<<<<<<< HEAD
 
   <dependency>
-=======
-    <dependency>
-      <groupId>com.google.adk</groupId>
-      <artifactId>google-adk</artifactId>
-      <version>${project.version}</version>
-    </dependency>
-    <dependency>
->>>>>>> 9e3723ba
       <groupId>org.springframework.boot</groupId>
       <artifactId>spring-boot-starter-web</artifactId>
     </dependency>
